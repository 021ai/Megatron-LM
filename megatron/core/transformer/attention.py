--- conflicted
+++ resolved
@@ -20,15 +20,9 @@
 
 
 @dataclass
-<<<<<<< HEAD
-class SelfAttentionSpec(ModuleSpec):
-    layernorm_linear_qkv: Union[ModuleSpec, type] = None
-    core_attention: Union[ModuleSpec, type] = None
-=======
 class SelfAttentionSubmodules:
     linear_qkv: Union[ModuleSpec, type] = None
     dot_product_attention: Union[ModuleSpec, type] = None
->>>>>>> 0c9c4f36
     linear_proj: Union[ModuleSpec, type] = None
 
 
@@ -74,13 +68,8 @@
         self.num_attention_heads_per_partition = divide(self.config.num_attention_heads, world_size)
         self.num_query_groups_per_partition = divide(self.config.num_query_groups, world_size)
 
-<<<<<<< HEAD
-        self.core_attention = build_module(
-            spec.core_attention,
-=======
         self.dot_product_attention = build_module(
             submodules.dot_product_attention,
->>>>>>> 0c9c4f36
             config=self.config,
             layer_number=self.layer_number,
             attn_mask_type=self.attn_mask_type,
