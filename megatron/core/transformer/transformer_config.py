# Copyright (c) 2023, NVIDIA CORPORATION. All rights reserved.

from dataclasses import dataclass
from typing import Callable

import torch
import torch.nn.functional as F

from megatron.core import ModelParallelConfig
from megatron.core.utils import init_method_normal, scaled_init_method_normal


@dataclass
class TransformerConfig(ModelParallelConfig):
    """Configuration object for megatron-core transformers.

        Attributes:

        # model architecture
        num_layers (int): Number of transformer layers in a transformer block.
        hidden_size (int): Transformer hidden size.
        ffn_hidden_size (int): Transformer Feed-Forward Network hidden size.
                                This is set to 4*hidden_size if not provided. Defaults to None.')
        num_attention_heads (int): Number of transformer attention heads.
        kv_channels (int): Projection weights dimension in multi-head attention.
                            This is set to hidden_size // num_attention_heads if not provided.
                            Defaults to None.
        num_query_groups (int): Number of query groups for group query attention. If None, normal attention is used.

        hidden_dropout (float): Dropout probability for transformer hidden state. Defaults to 0.1.
        attention_dropout (float): Post attention dropout probability. Defaults to 0.1.
        fp32_residual_connection (bool): If true, move residual connections to fp32.
        apply_residual_connection_post_layernorm (bool): If true, uses the original BERT residule connection ordering.
                                                         Defaults to False.
        layernorm_epsilon (float): Layernorm epsilon. Defaults to 1e-5.

        layernorm_zero_centered_gamma (bool): if set to 'True', the LayerNorm is adjusted to center the gamma values
                                              around 0. This improves numerical stability. Defaults to False.

        add_bias_linear (bool): Include a bias term in all linear layers (QKV projections, after core attention, and two
                                in MLP layer). Default is True.

        gated_linear_unit (bool): Use a gated linear unit for the first linear layer in the MLP. Defaults to False.

        activation_func (Callable): Activation function to use for the non-linearity in the MLP. Defaults to F.gelu.

        # initialization
        init_method (Callable): Method to initialize weights. Note that bias is always set to
                                zero. Should be a function that takes a single Tensor and
                                initializes it. Defaults to
                                megatron.core.utils.init_method_normal(init_method_std) which is
                                torch.nn.init.normal_ with mean=0.0 and std=init_method_Std.

        output_layer_init_method (Callable): Method to initialize weights of the output layer of
                                             both attention and MLP blocks. Defaults to
                                             megatron.core.utils.scaled_init_method_normal(init_method_std)
                                             which is torch.nn.init.normal_ with mean=0.0 and
                                             std=init_method_std / math.sqrt(2.0 * num_layers).

        init_method_std (float): Standard deviation of the zero mean normal for the default
                                 initialization method, not used if init_method and
                                 output_layer_init_method are provided. Defaults to 0.02.

        # mixed-precision
        apply_query_key_layer_scaling (bool): If true, scale Q * K^T by 1 / layer-number. Defaults to True.
        attention_softmax_in_fp32 (bool): If true, run attention masking and softmax in fp32.
                                          This should be true if apply_query_key_layer_scaling is true.

        # fusion
        bias_gelu_fustion (bool): If true, fuses bias and gelu. Defaults to False.
        masked_softmax_fusion (bool): If true, uses softmax fusion.
        persist_layer_norm (bool): If true, uses the persistent fused layer norm kernel.
                                   This kernel only supports a fixed set of hidden sizes.
                                   Defaults to False.
        bias_dropout_fusion (bool): If true, uses bias dropout fusion.

        # activation recomputation

        recompute_granularity (str): megatron-core supports 'selective' activation checkpointing where only the memory
                                     intensive part of attention is checkpointed.  These memory intensive activations
                                     are also less compute intensive which makes activation checkpointing more efficient
                                     for LLMs (20B+).  See Reducing Activation Recomputation in Large Transformer
                                     Models: https://arxiv.org/abs/2205.05198 for more details.  'full' will checkpoint
                                     the entire transformer layer.  Must be 'selective' or 'full'. Defaults to None.

        recompute_method (str): uniform will uniformly divide the total number of transformer layers in a transformer
                                block and recompute the input activation of each divided chunk at the specified
                                granularity.  block will recompute the input activations for only a set number of
                                transformer layers per pipeline stage.  The rest of the layers in the pipeline stage
                                will not have any activations recomputed.  Must be 'uniform' or 'block'. Defaults to
                                None.

        recompute_num_layers (int): When recompute_method is uniform, recompute_num_layers is the number of transformer
                                    layers in each uniformly divided recompute unit.  When recompute_method is block,
                                    recompute_num_layers is the number of transformer layers to recompute within each
                                    pipeline stage.  Defaults to None.

        distribute_saved_activations (bool): If true, distribute recomputed activations across the model parallel
                                             group. Defaults to None.

        # fp8 related (via Transformer Engine). For detailed info, refer the the Transformer Engine docs at
        # https://docs.nvidia.com/deeplearning/transformer-engine/user-guide/api/common.html

        fp8 (bool): Enables the use of FP8 precision through Transformer Engine.

        fp8_e4m3 (bool): Enables the use of FP8 tensors in e4m3 format for both forward and backward passes.

        fp8_margin (int): Enables the use of FP8 tensors in e4m3 format in the forward pass and e5m2 format in the
                          backward pass.

        fp8_interval (int): Controls how often the scaling factor is recomputed.

        fp8_amax_history_len (int): The length of the amax history window used for scaling factor computation.

        fp8_amax_compute_algo (str): Algorithm used for choosing the `amax` value for the scaling factor computation.
                                     There are 2 predefined choices: `max` chooses the largest `amax` in the history
                                     window, while `most_recent` always chooses the most recently seen value.

    """

    # model architecture
    num_layers: int = 0
    hidden_size: int = 0
    num_attention_heads: int = 0
    num_query_groups: int = None

    ffn_hidden_size: int = None
    kv_channels: int = None
    hidden_dropout: float = 0.1
    attention_dropout: float = 0.1
    fp32_residual_connection: bool = False
    # @jcasper should we keep this option?
    apply_residual_connection_post_layernorm: bool = False
    layernorm_epsilon: float = 1e-5
    layernorm_zero_centered_gamma: bool = False
    add_bias_linear: bool = True
    gated_linear_unit: bool = False
    activation_func: Callable = F.gelu

    # initialization
    init_method: Callable = None
    output_layer_init_method: Callable = None
    init_method_std: float = 0.02

    # mixed-precision
    apply_query_key_layer_scaling: bool = True
    attention_softmax_in_fp32: bool = True

    # communication

    # fusion
    bias_gelu_fusion: bool = False  # TODO: this should be bias_activation_fusion ?
    masked_softmax_fusion: bool = False
    persist_layer_norm: bool = False
    bias_dropout_fusion: bool = False  # TODO: this should be bias_dropout_add_fusion?

    # activation recomputation
    recompute_granularity: str = None
    recompute_method: str = None
    recompute_num_layers: int = None
    distribute_saved_activations: bool = None

    # fp8 related
    fp8: bool = False
    fp8_e4m3: bool = False
    fp8_margin: int = 0
    fp8_interval: int = 1
    fp8_amax_history_len: int = 1
    fp8_amax_compute_algo: str = "most_recent"

    def __post_init__(self):
        """ Python dataclass method that is used to modify attributes after initialization.
            See https://docs.python.org/3/library/dataclasses.html#post-init-processing for more details.
        """
        super().__post_init__()
        if self.fp16 and self.bf16:
            raise ValueError(
                f'Only one of self.fp16: {self.fp16} and self.bf16 {self.bf16} should be True.'
            )
<<<<<<< HEAD
=======

        if self.num_attention_heads % self.tensor_model_parallel_size != 0:
            raise ValueError(
                f"num_attention_heads ({self.num_attention_heads}) must be a multiple of "
                f"tensor_model_parallel_size ({self.tensor_model_parallel_size})."
            )
>>>>>>> 5f03f6dc

        if self.ffn_hidden_size is None:
            self.ffn_hidden_size = 4 * self.hidden_size

        if self.kv_channels is None:
            self.kv_channels = self.hidden_size // self.num_attention_heads

        if self.num_query_groups is None:
            self.num_query_groups = self.num_attention_heads

        if self.num_query_groups % self.tensor_model_parallel_size != 0:
            raise ValueError(
                f"num_query_groups ({self.num_query_groups}) must be a multiple of "
                f"tensor_model_parallel_size ({self.tensor_model_parallel_size})."
            )

        if self.apply_query_key_layer_scaling:
            self.attention_softmax_in_fp32 = True

        if self.recompute_granularity is not None:
            if not self.recompute_granularity in ['full', 'selective']:
                raise ValueError(
                    f'When using recompute_granuarlity: {self.recompute_granularity} must be "full" or "selective".'
                )

            if self.recompute_method is not None:
                if not self.recompute_method in ['block', 'uniform']:
                    raise ValueError(
                        f'recompute_method: {self.recompute_method} must be "block" or "uniform".'
                    )
            elif self.recompute_granularity != 'selective':
                raise ValueError(
                    f'Using recompute_granularity: {self.recompute_granularity} so recompute_method must be "block" or "uniform"'
                )

            if self.recompute_num_layers is None:
                raise ValueError(
                    f'When using recompute_granularity: {self.recompute_granularity} so recompute_num_layers must be between '
                    f'1 and num_layers_per_pipeline_rank: {self.num_layers // self.pipeline_model_parallel_size}'
                )

            if self.distribute_saved_activations and self.sequence_parallel_enabled:
                raise ValueError(
                    f'distribute_saved_activations: {self.distribute_saved_activations} must be false when sequence parallel is enabled: {self.sequence_parallel_enabled}'
                )

            if self.virtual_pipeline_model_parallel_size is not None:
                if not self.num_layers % self.virtual_pipeline_model_parallel_size == 0:
                    raise ValueError(
                        f'num_layers: {self.num_layers} must be divisible by virtual_model_parallel_size {self.virtual_pipeline_model_parallel_size}'
                    )

        if self.apply_query_key_layer_scaling:
            self.attention_softmax_in_fp32 = True

        if self.bias_gelu_fusion:
            if not self.add_bias_linear:
                raise ValueError(
                    "When bias_gelu_fusion is True, add_bias_linear must also be True."
                )

            if self.activation_func != F.gelu:
                raise ValueError(f'When bias_gelu_fusion is True, activation_func must be F.gelu.')

        if self.init_method is None:
            self.init_method = init_method_normal(self.init_method_std)

        if self.output_layer_init_method is None:
            self.output_layer_init_method = scaled_init_method_normal(
                self.init_method_std, self.num_layers
            )<|MERGE_RESOLUTION|>--- conflicted
+++ resolved
@@ -177,15 +177,12 @@
             raise ValueError(
                 f'Only one of self.fp16: {self.fp16} and self.bf16 {self.bf16} should be True.'
             )
-<<<<<<< HEAD
-=======
 
         if self.num_attention_heads % self.tensor_model_parallel_size != 0:
             raise ValueError(
                 f"num_attention_heads ({self.num_attention_heads}) must be a multiple of "
                 f"tensor_model_parallel_size ({self.tensor_model_parallel_size})."
             )
->>>>>>> 5f03f6dc
 
         if self.ffn_hidden_size is None:
             self.ffn_hidden_size = 4 * self.hidden_size
