--- conflicted
+++ resolved
@@ -426,6 +426,7 @@
     kw_args['deallocate_pipeline_outputs'] = True
     kw_args['pipeline_dtype'] = args.params_dtype
     kw_args['batch_p2p_comm'] = not args.overlap_p2p_comm
+    kw_args['num_moe_experts'] = args.num_experts
     if args.swiglu:
         kw_args['activation_func'] = F.silu
         kw_args['gated_linear_unit'] = True
@@ -433,13 +434,6 @@
     if args.init_method_xavier_uniform:
         kw_args['init_method'] = torch.nn.init.xavier_uniform_
         kw_args['scaled_init_method'] = torch.nn.init.xavier_uniform_
-<<<<<<< HEAD
-    kw_args['fp8'] = args.fp8_e4m3 or args.fp8_hybrid
-    kw_args['fp8_e4m3'] = args.fp8_e4m3
-    kw_args['fp8_margin'] = args.fp8_hybrid
-    kw_args['num_moe_experts'] = args.num_experts
-=======
->>>>>>> 4092f7ab
     if args.group_query_attention:
         kw_args['num_query_groups'] = args.num_query_groups
     else:
